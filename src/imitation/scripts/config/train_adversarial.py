--- conflicted
+++ resolved
@@ -27,11 +27,8 @@
 
   # Number of epochs in between plots (<0 disables) (=0 means final plot only)
   plot_interval = -1
-<<<<<<< HEAD
-
-=======
->>>>>>> 4cc56b5f
   n_plot_episodes = 5  # Number of rollouts for each mean_ep_rew data
+
   # Interval for extra episode rew data. (<=0 disables)
   extra_episode_data_interval = -1
   show_plots = True  # Show plots in addition to saving them
