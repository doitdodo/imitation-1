import collections
import contextlib
import datetime
import functools
import os
from typing import Callable, Dict, Iterable, Optional, Tuple, Type, Union
import uuid

import gym
from gym.wrappers import TimeLimit
import numpy as np
import stable_baselines
from stable_baselines import bench
from stable_baselines.common.base_class import BaseRLModel
from stable_baselines.common.input import observation_input
from stable_baselines.common.policies import BasePolicy, MlpPolicy
from stable_baselines.common.vec_env import (DummyVecEnv, SubprocVecEnv, VecEnv,
                                             VecNormalize)
import tensorflow as tf

# TODO(adam): this should really be OrderedDict but that breaks Python
# See https://stackoverflow.com/questions/41207128/
LayersDict = Dict[str, tf.layers.Layer]


def make_unique_timestamp():
  """Timestamp, with random value added to avoid collisions."""
  ISO_TIMESTAMP = "%Y%m%d_%H%M%S"
  timestamp = datetime.datetime.now().strftime(ISO_TIMESTAMP)
  random_uuid = uuid.uuid4().hex
  return f"{timestamp}_{random_uuid}"


def make_vec_env(env_name: str,
                 n_envs: int = 8,
                 seed: int = 0,
                 parallel: bool = False,
                 log_dir: Optional[str] = None,
                 max_episode_steps: Optional[int] = None) -> VecEnv:
  """Returns a VecEnv initialized with `n_envs` Envs.

  Args:
      env_name: The Env's string id in Gym.
      n_envs: The number of duplicate environments.
      seed: The environment seed.
      parallel: If True, uses SubprocVecEnv; otherwise, DummyVecEnv.
      log_dir: If specified, saves Monitor output to this directory.
      max_episode_steps: If specified, wraps VecEnv in TimeLimit wrapper with
          this episode length before returning.
  """
  def make_env(i):
    env = gym.make(env_name)
    env.seed(seed + i)  # seed each environment separately for diversity

    if max_episode_steps is not None:
      env = TimeLimit(env, max_episode_steps)

    # Use Monitor to record statistics needed for Baselines algorithms logging
    # Optionally, save to disk
    log_path = None
    if log_dir is not None:
      log_subdir = os.path.join(log_dir, 'monitor')
      os.makedirs(log_subdir, exist_ok=True)
      log_path = os.path.join(log_subdir, f'mon{i:03d}')
    return MonitorPlus(env, log_path, allow_early_resets=True)
  env_fns = [functools.partial(make_env, i) for i in range(n_envs)]
  if parallel:
    # See GH hill-a/stable-baselines issue #217
    return SubprocVecEnv(env_fns, start_method='forkserver')
  else:
    return DummyVecEnv(env_fns)


<<<<<<< HEAD
=======
@contextlib.contextmanager
def vec_norm_disable_training(vec_norm: VecNormalize):
  """ContextManager that temporarily sets vec_norm.training to False."""
  # TODO: Remove once hill-a/stable-baselines#602 is resolved.
  prev_training, vec_norm.training = vec_norm.training, False
  yield
  vec_norm.training = prev_training


>>>>>>> 4cc56b5f
def reapply_vec_normalize(venv: VecEnv,
                          src_vec_norm: VecNormalize,
                          *,
                          disable_training: bool = True,
                          disable_norm_obs: bool = False,
                          disable_norm_reward: bool = False,
                          ) -> VecNormalize:
  """Returns `venv` wrapped in a VecNormalize similar to `src_vec_norm`.

  The new VecNormalize has the same running mean and standard deviation as
  before, but will disable training, observation normalization, and reward
  normalization if certain parameters to this function are True.

  Args:
    venv: A VecEnv.
    src_vec_norm: A VecNormalize that wraps a VecEnv with the same
      observation and actions space as `venv`.
    disable_norm_training: If True, then disable training in the returned
      VecNormalize.
    disable_norm_obs: If True, then disable observation normalization
      in the returned VecNormalize.
    disable_norm_reward: If False, then disable reward normalization
      in the returned VecNormalize.
  """
  state = src_vec_norm.__getstate__()
  if disable_training:
    state['training'] = False
  if disable_norm_obs:
    state['norm_obs'] = False
  if disable_norm_reward:
    state['norm_reward'] = False

  result = VecNormalize.__new__(VecNormalize)
  result.__setstate__(state)
  result.set_venv(venv)
  return result


def init_rl(env: Union[gym.Env, VecEnv],
            model_class: Type[BaseRLModel] = stable_baselines.PPO2,
            policy_class: Type[BasePolicy] = MlpPolicy,
            **model_kwargs):
  """Instantiates a policy for the provided environment.

  Args:
      env: The (vector) environment.
      model_class: A Stable Baselines RL algorithm.
      policy_class: A Stable Baselines compatible policy network class.
      model_kwargs (dict): kwargs passed through to the algorithm.
        Note: anything specified in `policy_kwargs` is passed through by the
        algorithm to the policy network.

  Returns:
    An RL algorithm.
  """
  return model_class(policy_class,
                     env, **model_kwargs)  # pytype: disable=not-instantiable


def build_mlp(hid_sizes: Iterable[int],
              name: Optional[str] = None,
              activation: Optional[Callable] = tf.nn.relu,
              initializer: Optional[Callable] = None,
              ) -> LayersDict:
  """Constructs an MLP, returning an ordered dict of layers."""
  layers = collections.OrderedDict()

  # Hidden layers
  for i, size in enumerate(hid_sizes):
    key = f"{name}_dense{i}"
    layer = tf.layers.Dense(size, activation=activation,
                            kernel_initializer=initializer,
                            name=key)  # type: tf.layers.Layer
    layers[key] = layer

  # Final layer
  layer = tf.layers.Dense(1, kernel_initializer=initializer,
                          name=f"{name}_dense_final")  # type: tf.layers.Layer
  layers[f"{name}_dense_final"] = layer

  return layers


def sequential(inputs: tf.Tensor,
               layers: LayersDict,
               ) -> tf.Tensor:
  """Applies a sequence of layers to an input."""
  output = inputs
  for layer in layers.values():
    output = layer(output)
  output = tf.squeeze(output, axis=1)
  return output


def build_inputs(observation_space: gym.Space,
                 action_space: gym.Space,
                 scale: bool = False) -> Tuple[tf.Tensor, ...]:
  """Builds placeholders and processed input Tensors.

  Observation `obs_*` and `next_obs_*` placeholders and processed input
  tensors have shape `(None,) + obs_space.shape`.
  The action `act_*` placeholder and processed input tensors have shape
  `(None,) + act_space.shape`.

  Args:
    observation_space: The observation space.
    action_space: The action space.
    scale: Only relevant for environments with Box spaces. If True, then
      processed input Tensors are automatically scaled to the interval [0, 1].

  Returns:
    obs_ph: Placeholder for old observations.
    act_ph: Placeholder for actions.
    next_obs_ph: Placeholder for new observations.
    obs_inp: Network-ready float32 Tensor with processed old observations.
    act_inp: Network-ready float32 Tensor with processed actions.
    next_obs_inp: Network-ready float32 Tensor with processed new observations.
  """
  obs_ph, obs_inp = observation_input(observation_space,
                                      name="obs", scale=scale)
  act_ph, act_inp = observation_input(action_space, name="act", scale=scale)
  next_obs_ph, next_obs_inp = observation_input(observation_space,
                                                name="next_obs", scale=scale)
  return obs_ph, act_ph, next_obs_ph, obs_inp, act_inp, next_obs_inp


@contextlib.contextmanager
def make_session(close_on_exit: bool = True, **kwargs):
  """Context manager for a TensorFlow session.

  The session is associated with a newly created graph. Both session and
  graph are set as default. The session will be closed when exiting this
  context manager.

  Args:
    close_on_exit: If True, closes the session upon leaving the context manager.
    kwargs: passed through to `tf.Session`.

  Yields:
    (graph, session) where graph is a `tf.Graph` and `session` a `tf.Session`.
  """
  graph = tf.Graph()
  with graph.as_default():
    session = tf.Session(graph=graph, **kwargs)
    try:
      with session.as_default():
        yield graph, session
    finally:
      if close_on_exit:
        session.close()


def docstring_parameter(*args, **kwargs):
  """Treats the docstring as a format string, substituting in the arguments."""
  def helper(obj):
    obj.__doc__ = obj.__doc__.format(*args, **kwargs)
    return obj
  return helper


class MonitorPlus(bench.Monitor):
  """Augments Monitor by recording raw rewards and observations.

  Adds two new keys to `info["episode"]` (which is returned whenever done=True),
  "obs" and "rews", which hold the raw observations and rewards seen during
  this episode.
  """
  def __init__(self, *args, **kwargs):
    super().__init__(*args, **kwargs)
    self._obs = None
    self._rews = None

  def reset(self, **kwargs):
    new_obs = super().reset()
    self._obs = [new_obs]
    self._rews = []
    return new_obs

  def step(self, action):
    obs, rew, done, info = super().step(action)
    self._obs.append(obs)
    self._rews.append(rew)

    if done:
      ep_info = info.get('episode')
      assert isinstance(ep_info, dict)
      ep_info["obs"] = np.stack(self._obs)
      ep_info["rews"] = np.stack(self._rews)

    return obs, rew, done, info<|MERGE_RESOLUTION|>--- conflicted
+++ resolved
@@ -71,8 +71,6 @@
     return DummyVecEnv(env_fns)
 
 
-<<<<<<< HEAD
-=======
 @contextlib.contextmanager
 def vec_norm_disable_training(vec_norm: VecNormalize):
   """ContextManager that temporarily sets vec_norm.training to False."""
@@ -82,7 +80,6 @@
   vec_norm.training = prev_training
 
 
->>>>>>> 4cc56b5f
 def reapply_vec_normalize(venv: VecEnv,
                           src_vec_norm: VecNormalize,
                           *,
