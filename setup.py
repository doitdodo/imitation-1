import src.imitation  # pytype: disable=import-error
from setuptools import find_packages, setup

TF_VERSION = ">=1.15.0,<2.0"
TESTS_REQUIRE = [
    "seals~=0.1.0",
    "black",
    # remove pin once https://github.com/nedbat/coveragepy/issues/881 fixed
    "coverage==4.5.4",
    "codecov",
    "codespell",
    "flake8",
    "flake8-blind-except",
    "flake8-builtins",
    "flake8-debugger",
    "flake8-isort",
    "pytest",
    "pytest-cov",
    "pytest-shard",
    "pytest-xdist",
    "pytype",
]
DOCS_REQUIRE = [
    "sphinx",
    "sphinxcontrib-napoleon",
]
PARALLEL_REQUIRE = ["ray[debug,tune]~=0.8.5"]


def get_readme() -> str:
    """Retrieve content from README."""
    with open("README.md", "r") as f:
        return f.read()


setup(
    name="imitation",
    version=src.imitation.__version__,
    description="Implementation of modern IRL and imitation learning algorithms.",
    long_description=get_readme(),
    long_description_content_type="text/markdown",
    author="Center for Human-Compatible AI and Google",
    python_requires=">=3.7.0",
    packages=find_packages("src"),
    package_dir={"": "src"},
    package_data={"imitation": ["py.typed", "envs/examples/airl_envs/assets/*.xml"]},
    install_requires=[
        "awscli",
        "cloudpickle>=0.5.5",
        "gym[classic_control]",
        "matplotlib",
        "numpy>=1.15",
        "torch>=1.4.0",
        "tqdm",
        "scikit-learn>=0.21.2",
        "stable-baselines~=2.10.0",
<<<<<<< HEAD
        "stable-baselines3~=0.8.0a2",
        "torch>=1.4.0",
=======
        "stable-baselines3",
>>>>>>> 463f4b1f
        "jax~=0.1.66",
        "jaxlib~=0.1.47",
        "sacred~=0.8.1",
    ],
    tests_require=TESTS_REQUIRE,
    extras_require={
        "gpu": [f"tensorflow-gpu{TF_VERSION}"],
        "cpu": [f"tensorflow{TF_VERSION}"],
        # recommended packages for development
        "dev": [
            "autopep8",
            "ntfy[slack]",
            "ipdb",
            # isort 4.X required for flake8-isort (2020-07-07)
            "isort<5.0",
            "jupyter",
            "pytype",
            "codespell",
            # for convenience
            *TESTS_REQUIRE,
            *DOCS_REQUIRE,
        ],
        "test": TESTS_REQUIRE,
        "docs": DOCS_REQUIRE,
        "parallel": PARALLEL_REQUIRE,
    },
    entry_points={
        "console_scripts": [
            ("imitation-expert-demos=imitation.scripts.expert_demos" ":main_console"),
            "imitation-train=imitation.scripts.train_adversarial:main_console",
        ],
    },
    url="https://github.com/HumanCompatibleAI/imitation",
    license="MIT",
    classifiers=[
        # Trove classifiers
        # Full list: https://pypi.python.org/pypi?%3Aaction=list_classifiers
        "License :: OSI Approved :: MIT License",
        "Programming Language :: Python",
        "Programming Language :: Python :: 3",
        "Programming Language :: Python :: 3.7",
        "Programming Language :: Python :: 3.8",
        "Programming Language :: Python :: Implementation :: CPython",
        "Programming Language :: Python :: Implementation :: PyPy",
    ],
)<|MERGE_RESOLUTION|>--- conflicted
+++ resolved
@@ -54,12 +54,8 @@
         "tqdm",
         "scikit-learn>=0.21.2",
         "stable-baselines~=2.10.0",
-<<<<<<< HEAD
         "stable-baselines3~=0.8.0a2",
         "torch>=1.4.0",
-=======
-        "stable-baselines3",
->>>>>>> 463f4b1f
         "jax~=0.1.66",
         "jaxlib~=0.1.47",
         "sacred~=0.8.1",
