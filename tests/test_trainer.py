--- conflicted
+++ resolved
@@ -50,31 +50,18 @@
 
 @pytest.mark.parametrize("use_gail", USE_GAIL)
 @pytest.mark.parametrize("parallel", PARALLEL)
-<<<<<<< HEAD
-def test_train_gen_no_crash(use_gail, parallel, n_updates=2):
-  trainer = init_test_trainer(use_gail=use_gail, parallel=parallel)
+def test_train_gen_no_crash(tmpdir, use_gail, parallel, n_updates=2):
+  trainer = init_test_trainer(
+    tmpdir=tmpdir, use_gail=use_gail, parallel=parallel)
   trainer.train_gen(n_updates * trainer.gen_batch_size)
-=======
-def test_train_gen_no_crash(tmpdir, use_gail, parallel, n_steps=10):
-  trainer = init_test_trainer(tmpdir, use_gail=use_gail, parallel=parallel)
-  trainer.train_gen(n_steps)
->>>>>>> 5903dddb
 
 
 @pytest.mark.expensive
 @pytest.mark.parametrize("use_gail", USE_GAIL)
-<<<<<<< HEAD
-def test_train_disc_improve_D(use_gail, n_timesteps=200,
-                              n_steps=1000):
-  trainer = init_test_trainer(use_gail)
-  gen_samples = rollout.generate_transitions(trainer.gen_policy,
-                                             trainer.venv_train,
-=======
 def test_train_disc_improve_D(tmpdir, use_gail, n_timesteps=200, n_steps=1000):
   trainer = init_test_trainer(tmpdir, use_gail)
-  transitions = rollout.generate_transitions(trainer.gen_policy,
-                                             trainer.venv,
->>>>>>> 5903dddb
+  gen_samples = rollout.generate_transitions(trainer.gen_policy,
+                                             trainer.venv_train_norm,
                                              n_timesteps=n_timesteps)
   loss1 = trainer.eval_disc_loss(gen_samples=gen_samples)
   for _ in range(n_steps):
@@ -85,12 +72,6 @@
 
 @pytest.mark.expensive
 @pytest.mark.parametrize("use_gail", USE_GAIL)
-<<<<<<< HEAD
-def test_train_no_crash(use_gail):
-  trainer = init_test_trainer(use_gail)
-  trainer.train(total_timesteps=trainer.gen_batch_size)
-=======
 def test_train_no_crash(tmpdir, use_gail):
   trainer = init_test_trainer(tmpdir, use_gail)
-  trainer.train(n_epochs=1)
->>>>>>> 5903dddb
+  trainer.train(total_timesteps=trainer.gen_batch_size)